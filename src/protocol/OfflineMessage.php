--- conflicted
+++ resolved
@@ -30,11 +30,8 @@
 	protected $magic;
 
 	/**
-<<<<<<< HEAD
 	 * @throws BinaryDataException
-=======
 	 * @return void
->>>>>>> b5969d10
 	 */
 	protected function readMagic(){
 		$this->magic = $this->get(16);
