<?php

/*
 * RakLib network library
 *
 *
 * This project is not affiliated with Jenkins Software LLC nor RakNet.
 *
 * This program is free software: you can redistribute it and/or modify
 * it under the terms of the GNU General Public License as published by
 * the Free Software Foundation, either version 3 of the License, or
 * (at your option) any later version.
 *
 */

declare(strict_types=1);

namespace raklib\protocol;

use pocketmine\utils\BinaryDataException;
use pocketmine\utils\BinaryStream;
use function ceil;
use function chr;
use function ord;
use function strlen;
use function substr;

#ifndef COMPILE
use pocketmine\utils\Binary;
#endif

#include <rules/RakLibPacket.h>

class EncapsulatedPacket{
	private const RELIABILITY_SHIFT = 5;
	private const RELIABILITY_FLAGS = 0b111 << self::RELIABILITY_SHIFT;

	private const SPLIT_FLAG = 0b00010000;

	/** @var int */
	public $reliability;
	/** @var bool */
	public $hasSplit = false;
	/** @var int */
	public $length = 0;
	/** @var int|null */
	public $messageIndex;
	/** @var int|null */
	public $sequenceIndex;
	/** @var int|null */
	public $orderIndex;
	/** @var int|null */
	public $orderChannel;
	/** @var int|null */
	public $splitCount;
	/** @var int|null */
	public $splitID;
	/** @var int|null */
	public $splitIndex;
	/** @var string */
	public $buffer = "";
	/** @var bool */
	public $needACK = false;
	/** @var int|null */
	public $identifierACK;

	/**
	 * Decodes an EncapsulatedPacket from bytes generated by toInternalBinary().
	 *
	 * @param string $bytes
	 *
	 * @return EncapsulatedPacket
	 */
	public static function fromInternalBinary(string $bytes) : EncapsulatedPacket{
		$packet = new EncapsulatedPacket();

		$offset = 0;
		$packet->reliability = ord($bytes[$offset++]);

		$packet->identifierACK = Binary::readInt(substr($bytes, $offset, 4)); //TODO: don't read this for non-ack-receipt reliabilities
		$offset += 4;

		if(PacketReliability::isSequencedOrOrdered($packet->reliability)){
			$packet->orderChannel = ord($bytes[$offset++]);
		}

		$packet->buffer = substr($bytes, $offset);
		return $packet;
	}

	/**
	 * Encodes data needed for the EncapsulatedPacket to be transmitted from RakLib to the implementation's thread.
	 * @return string
	 */
	public function toInternalBinary() : string{
		return
			chr($this->reliability) .
			Binary::writeInt($this->identifierACK ?? -1) . //TODO: don't write this for non-ack-receipt reliabilities
			(PacketReliability::isSequencedOrOrdered($this->reliability) ? chr($this->orderChannel) : "") .
			$this->buffer;
	}

	/**
	 * @param BinaryStream $stream
	 *
	 * @return EncapsulatedPacket
	 * @throws BinaryDataException
	 */
	public static function fromBinary(BinaryStream $stream) : EncapsulatedPacket{
		$packet = new EncapsulatedPacket();

<<<<<<< HEAD
		$flags = $stream->getByte();
=======
		$flags = ord($binary[0]);
>>>>>>> 874db2d3
		$packet->reliability = $reliability = ($flags & self::RELIABILITY_FLAGS) >> self::RELIABILITY_SHIFT;
		$packet->hasSplit = $hasSplit = ($flags & self::SPLIT_FLAG) > 0;

		$length = (int) ceil($stream->getShort() / 8);
		if($length === 0){
			throw new BinaryDataException("Encapsulated payload length cannot be zero");
		}

		if($reliability > PacketReliability::UNRELIABLE){
			if(PacketReliability::isReliable($reliability)){
				$packet->messageIndex = $stream->getLTriad();
			}

			if(PacketReliability::isSequenced($reliability)){
				$packet->sequenceIndex = $stream->getLTriad();
			}

			if(PacketReliability::isSequencedOrOrdered($reliability)){
<<<<<<< HEAD
				$packet->orderIndex = $stream->getLTriad();
				$packet->orderChannel = $stream->getByte();
=======
				$packet->orderIndex = Binary::readLTriad(substr($binary, $offset, 3));
				$offset += 3;
				$packet->orderChannel = ord($binary[$offset++]);
>>>>>>> 874db2d3
			}
		}

		if($hasSplit){
			$packet->splitCount = $stream->getInt();
			$packet->splitID = $stream->getShort();
			$packet->splitIndex = $stream->getInt();
		}

		$packet->buffer = $stream->get($length);
		return $packet;
	}

	/**
	 * @return string
	 */
	public function toBinary() : string{
		return
			chr(($this->reliability << self::RELIABILITY_SHIFT) | ($this->hasSplit ? self::SPLIT_FLAG : 0)) .
			Binary::writeShort(strlen($this->buffer) << 3) .
			($this->reliability > PacketReliability::UNRELIABLE ?
				(PacketReliability::isReliable($this->reliability) ? Binary::writeLTriad($this->messageIndex) : "") .
				(PacketReliability::isSequenced($this->reliability) ? Binary::writeLTriad($this->sequenceIndex) : "") .
				(PacketReliability::isSequencedOrOrdered($this->reliability) ? Binary::writeLTriad($this->orderIndex) . chr($this->orderChannel) : "")
				: ""
			) .
			($this->hasSplit ? Binary::writeInt($this->splitCount) . Binary::writeShort($this->splitID) . Binary::writeInt($this->splitIndex) : "")
			. $this->buffer;
	}

	public function getTotalLength() : int{
		return 3 + strlen($this->buffer) + ($this->messageIndex !== null ? 3 : 0) + ($this->orderIndex !== null ? 4 : 0) + ($this->hasSplit ? 10 : 0);
	}

	public function __toString() : string{
		return $this->toBinary();
	}
}<|MERGE_RESOLUTION|>--- conflicted
+++ resolved
@@ -109,11 +109,7 @@
 	public static function fromBinary(BinaryStream $stream) : EncapsulatedPacket{
 		$packet = new EncapsulatedPacket();
 
-<<<<<<< HEAD
 		$flags = $stream->getByte();
-=======
-		$flags = ord($binary[0]);
->>>>>>> 874db2d3
 		$packet->reliability = $reliability = ($flags & self::RELIABILITY_FLAGS) >> self::RELIABILITY_SHIFT;
 		$packet->hasSplit = $hasSplit = ($flags & self::SPLIT_FLAG) > 0;
 
@@ -132,14 +128,8 @@
 			}
 
 			if(PacketReliability::isSequencedOrOrdered($reliability)){
-<<<<<<< HEAD
 				$packet->orderIndex = $stream->getLTriad();
 				$packet->orderChannel = $stream->getByte();
-=======
-				$packet->orderIndex = Binary::readLTriad(substr($binary, $offset, 3));
-				$offset += 3;
-				$packet->orderChannel = ord($binary[$offset++]);
->>>>>>> 874db2d3
 			}
 		}
 
