--- conflicted
+++ resolved
@@ -118,36 +118,17 @@
 			throw new BinaryDataException("Encapsulated payload length cannot be zero");
 		}
 
-<<<<<<< HEAD
-		if($reliability > PacketReliability::UNRELIABLE){
-			if(PacketReliability::isReliable($reliability)){
-				$packet->messageIndex = $stream->getLTriad();
-			}
-
-			if(PacketReliability::isSequenced($reliability)){
-				$packet->sequenceIndex = $stream->getLTriad();
-			}
-
-			if(PacketReliability::isSequencedOrOrdered($reliability)){
-				$packet->orderIndex = $stream->getLTriad();
-				$packet->orderChannel = $stream->getByte();
-			}
-=======
 		if(PacketReliability::isReliable($reliability)){
-			$packet->messageIndex = Binary::readLTriad(substr($binary, $offset, 3));
-			$offset += 3;
+			$packet->messageIndex = $stream->getLTriad();
 		}
 
 		if(PacketReliability::isSequenced($reliability)){
-			$packet->sequenceIndex = Binary::readLTriad(substr($binary, $offset, 3));
-			$offset += 3;
+			$packet->sequenceIndex = $stream->getLTriad();
 		}
 
 		if(PacketReliability::isSequencedOrOrdered($reliability)){
-			$packet->orderIndex = Binary::readLTriad(substr($binary, $offset, 3));
-			$offset += 3;
-			$packet->orderChannel = ord($binary[$offset++]);
->>>>>>> 18450e01
+			$packet->orderIndex = $stream->getLTriad();
+			$packet->orderChannel = $stream->getByte();
 		}
 
 		if($hasSplit){
