--- conflicted
+++ resolved
@@ -140,17 +140,13 @@
 	/** @var int */
 	private $lastPingMeasure = 1;
 
-<<<<<<< HEAD
 	/** @var int */
 	private $internalId;
 
 	public function __construct(SessionManager $sessionManager, \Logger $logger, InternetAddress $address, int $clientId, int $mtuSize, int $internalId){
-=======
-	public function __construct(SessionManager $sessionManager, InternetAddress $address, int $clientId, int $mtuSize){
 		if($mtuSize < self::MIN_MTU_SIZE){
 			throw new \InvalidArgumentException("MTU size must be at least " . self::MIN_MTU_SIZE . ", got $mtuSize");
 		}
->>>>>>> fc1ccc8e
 		$this->sessionManager = $sessionManager;
 		$this->logger = $logger;
 		$this->address = $address;
