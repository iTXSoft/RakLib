<?php

/*
 * RakLib network library
 *
 *
 * This project is not affiliated with Jenkins Software LLC nor RakNet.
 *
 * This program is free software: you can redistribute it and/or modify
 * it under the terms of the GNU General Public License as published by
 * the Free Software Foundation, either version 3 of the License, or
 * (at your option) any later version.
 *
 */

declare(strict_types=1);

namespace raklib\server;

use function error_get_last;
use pocketmine\snooze\SleeperNotifier;
use raklib\generic\Socket;
use raklib\RakLib;
use raklib\utils\InternetAddress;
use function array_reverse;
use function error_get_last;
use function error_reporting;
use function function_exists;
use function gc_enable;
use function get_class;
use function getcwd;
use function gettype;
use function ini_set;
use function is_object;
use function method_exists;
use function mt_rand;
use function realpath;
use function register_shutdown_function;
use function str_replace;
use function strval;
use function substr;
use function xdebug_get_function_stack;
use const DIRECTORY_SEPARATOR;
use const PHP_INT_MAX;
use const PTHREADS_INHERIT_NONE;

class RakLibServer extends \Thread{
	/** @var InternetAddress */
	private $address;

	/** @var \ThreadedLogger */
	protected $logger;

	/** @var string */
	protected $loaderPath;

	/** @var bool */
	protected $shutdown = false;
	/** @var bool */
	protected $ready = false;

	/** @var \Threaded */
	protected $externalQueue;
	/** @var \Threaded */
	protected $internalQueue;

	/** @var string */
	protected $mainPath;

	/** @var int */
	protected $serverId = 0;
	/** @var int */
	protected $maxMtuSize;
	/** @var int */
	private $protocolVersion;

	/** @var SleeperNotifier */
	protected $mainThreadNotifier;

	/** @var \Throwable|null */
	public $crashInfo = null;

	/**
	 * @param \ThreadedLogger      $logger
	 * @param string               $autoloaderPath Path to Composer autoloader
	 * @param InternetAddress      $address
	 * @param int                  $maxMtuSize
	 * @param int|null             $overrideProtocolVersion Optional custom protocol version to use, defaults to current RakLib's protocol
	 * @param SleeperNotifier|null $sleeper
	 */
	public function __construct(\ThreadedLogger $logger, string $autoloaderPath, InternetAddress $address, int $maxMtuSize = 1492, ?int $overrideProtocolVersion = null, ?SleeperNotifier $sleeper = null){
		$this->address = $address;

		$this->serverId = mt_rand(0, PHP_INT_MAX);
		$this->maxMtuSize = $maxMtuSize;

		$this->logger = $logger;
		$this->loaderPath = $autoloaderPath;

		$this->externalQueue = new \Threaded;
		$this->internalQueue = new \Threaded;

		if(\Phar::running(true) !== ""){
			$this->mainPath = \Phar::running(true);
		}else{
			$this->mainPath = realpath(getcwd()) . DIRECTORY_SEPARATOR;
		}

		$this->protocolVersion = $overrideProtocolVersion ?? RakLib::DEFAULT_PROTOCOL_VERSION;

		$this->mainThreadNotifier = $sleeper;
	}

	public function isShutdown() : bool{
		return $this->shutdown === true;
	}

	public function shutdown() : void{
		$this->shutdown = true;
	}

	/**
	 * Returns the RakNet server ID
	 * @return int
	 */
	public function getServerId() : int{
		return $this->serverId;
	}

	public function getProtocolVersion() : int{
		return $this->protocolVersion;
	}

	/**
	 * @return \ThreadedLogger
	 */
	public function getLogger() : \ThreadedLogger{
		return $this->logger;
	}

	/**
	 * @return \Threaded
	 */
	public function getExternalQueue() : \Threaded{
		return $this->externalQueue;
	}

	/**
	 * @return \Threaded
	 */
	public function getInternalQueue() : \Threaded{
		return $this->internalQueue;
	}

	public function pushMainToThreadPacket(string $str) : void{
		$this->internalQueue[] = $str;
	}

	public function readMainToThreadPacket() : ?string{
		return $this->internalQueue->shift();
	}

	public function pushThreadToMainPacket(string $str) : void{
		$this->externalQueue[] = $str;
		if($this->mainThreadNotifier !== null){
			$this->mainThreadNotifier->wakeupSleeper();
		}
	}

	public function readThreadToMainPacket() : ?string{
		return $this->externalQueue->shift();
	}

	public function shutdownHandler(){
		if($this->shutdown !== true){
			$error = error_get_last();
<<<<<<< HEAD
			if($error !== null){ //fatal error
				$this->setCrashInfo(new \ErrorException($error['message'], 0, $error['type'], $error['file'], $error['line']));
			}
=======
			if($error !== null){
				$this->logger->emergency("Fatal error: " . $error["message"] . " in " . $error["file"] . " on line " . $error["line"]);
			}else{
				$this->logger->emergency("RakLib shutdown unexpectedly");
			}
		}
	}
>>>>>>> 874db2d3

		}
	}

	public function getCrashInfo() : ?\Throwable{
		return $this->crashInfo;
	}

	private function setCrashInfo(\Throwable $e){
		$this->synchronized(function($e){
			$this->crashInfo = $e;
			$this->notify();
		}, $e);
	}

	public function getTrace($start = 0, $trace = null){
		if($trace === null){
			if(function_exists("xdebug_get_function_stack")){
				$trace = array_reverse(xdebug_get_function_stack());
			}else{
				$e = new \Exception();
				$trace = $e->getTrace();
			}
		}

		$messages = [];
		$j = 0;
		for($i = (int) $start; isset($trace[$i]); ++$i, ++$j){
			$params = "";
			if(isset($trace[$i]["args"]) or isset($trace[$i]["params"])){
				if(isset($trace[$i]["args"])){
					$args = $trace[$i]["args"];
				}else{
					$args = $trace[$i]["params"];
				}
				foreach($args as $name => $value){
					$params .= (is_object($value) ? get_class($value) . " " . (method_exists($value, "__toString") ? $value->__toString() : "object") : gettype($value) . " " . @strval($value)) . ", ";
				}
			}
			$messages[] = "#$j " . (isset($trace[$i]["file"]) ? $this->cleanPath($trace[$i]["file"]) : "") . "(" . (isset($trace[$i]["line"]) ? $trace[$i]["line"] : "") . "): " . (isset($trace[$i]["class"]) ? $trace[$i]["class"] . (($trace[$i]["type"] === "dynamic" or $trace[$i]["type"] === "->") ? "->" : "::") : "") . $trace[$i]["function"] . "(" . substr($params, 0, -2) . ")";
		}

		return $messages;
	}

	public function cleanPath($path){
		return str_replace(["\\", ".php", "phar://", str_replace(["\\", "phar://"], ["/", ""], $this->mainPath)], ["/", "", "", ""], $path);
	}

	public function startAndWait(int $options = PTHREADS_INHERIT_NONE) : void{
		$this->start($options);
		$this->synchronized(function(){
			while(!$this->ready and $this->crashInfo === null){
				$this->wait();
			}
			if($this->crashInfo !== null){
				throw $this->crashInfo;
			}
		});
	}

	public function run() : void{
		try{
			require $this->loaderPath;

			gc_enable();
			error_reporting(-1);
			ini_set("display_errors", '1');
			ini_set("display_startup_errors", '1');

			\ErrorUtils::setErrorExceptionHandler();
			register_shutdown_function([$this, "shutdownHandler"]);


			$socket = new Socket($this->address);
			$manager = new SessionManager($this, $socket, $this->maxMtuSize);
			$this->synchronized(function(){
				$this->ready = true;
				$this->notify();
			});
			$manager->run();
		}catch(\Throwable $e){
			$this->setCrashInfo($e);
			$this->logger->logException($e);
		}
	}

}<|MERGE_RESOLUTION|>--- conflicted
+++ resolved
@@ -17,7 +17,6 @@
 
 namespace raklib\server;
 
-use function error_get_last;
 use pocketmine\snooze\SleeperNotifier;
 use raklib\generic\Socket;
 use raklib\RakLib;
@@ -174,20 +173,13 @@
 	public function shutdownHandler(){
 		if($this->shutdown !== true){
 			$error = error_get_last();
-<<<<<<< HEAD
-			if($error !== null){ //fatal error
-				$this->setCrashInfo(new \ErrorException($error['message'], 0, $error['type'], $error['file'], $error['line']));
-			}
-=======
+
 			if($error !== null){
 				$this->logger->emergency("Fatal error: " . $error["message"] . " in " . $error["file"] . " on line " . $error["line"]);
+				$this->setCrashInfo(new \ErrorException($error['message'], 0, $error['type'], $error['file'], $error['line']));
 			}else{
 				$this->logger->emergency("RakLib shutdown unexpectedly");
 			}
-		}
-	}
->>>>>>> 874db2d3
-
 		}
 	}
 
