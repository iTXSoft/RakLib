--- conflicted
+++ resolved
@@ -10,41 +10,14 @@
 		"ext-bcmath": "*",
 		"ext-pthreads": "~3.2.0",
 		"ext-sockets": "*",
-<<<<<<< HEAD
 		"pocketmine/log": "dev-master",
 		"pocketmine/spl": "dev-master",
 		"pocketmine/binaryutils": "dev-master",
-=======
-		"pocketmine/log": "^0.1.0",
-		"pocketmine/binaryutils": "^0.1.9",
->>>>>>> 5902ca2d
 		"pocketmine/snooze": "^0.1.0"
 	},
 	"autoload": {
 		"psr-4": {
 			"raklib\\": "src/"
 		}
-<<<<<<< HEAD
-	},
-	"repositories": [
-		{
-			"type": "vcs",
-			"url": "https://github.com/pmmp/SPL"
-		},
-		{
-			"type": "vcs",
-			"url": "https://github.com/pmmp/BinaryUtils"
-		},
-		{
-			"type": "vcs",
-			"url": "https://github.com/pmmp/Snooze"
-		},
-		{
-			"type": "vcs",
-			"url": "https://github.com/pmmp/Log"
-		}
-	]
-=======
 	}
->>>>>>> 5902ca2d
 }