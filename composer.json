--- conflicted
+++ resolved
@@ -10,13 +10,8 @@
 		"ext-bcmath": "*",
 		"ext-pthreads": "~3.2.0",
 		"ext-sockets": "*",
-<<<<<<< HEAD
 		"pocketmine/spl": "dev-master",
-		"pocketmine/binaryutils": "^0.1.0",
-=======
-		"pocketmine/spl": "^0.3.0",
 		"pocketmine/binaryutils": "^0.1.9",
->>>>>>> 874db2d3
 		"pocketmine/snooze": "^0.1.0"
 	},
 	"autoload": {
